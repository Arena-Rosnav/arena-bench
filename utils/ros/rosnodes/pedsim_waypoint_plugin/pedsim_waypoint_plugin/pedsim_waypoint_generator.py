--- conflicted
+++ resolved
@@ -15,12 +15,9 @@
 class WaypointPluginName(Enum):
     PASSTHROUGH = "passthrough"
     SPINNY = "spinny"
-<<<<<<< HEAD
     PYSOCIAL2 = "pysocial2"
     DEEPSOCIALFORCE = "deepsocialforce"
-=======
     EVACUATION = "evacuation"
->>>>>>> 5e3d7c12
 
 
 InputMsg = pedsim_msgs.msg.WaypointPluginDataframe
