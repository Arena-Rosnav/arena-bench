--- conflicted
+++ resolved
@@ -1,18 +1,17 @@
 #!/usr/bin/env python3
+
+# Standard Libs
 import subprocess
 from typing import List
-
-import map_generator
 import numpy as np
 import rospy
-<<<<<<< HEAD
+
+# Messages
 from nav_msgs.msg import OccupancyGrid
 from std_msgs.msg import String
 from map_generator.msg import MapObstacles
 
-import map_generator
-=======
->>>>>>> 400c24f2
+# From this package
 from map_generator.base_map_gen import BaseMapGenerator
 from map_generator.constants import (
     MAP_FOLDER_NAME,
@@ -22,18 +21,11 @@
 )
 from map_generator.factory import MapGeneratorFactory
 from map_generator.utils.general import (
-<<<<<<< HEAD
-    load_robot_config,
-    load_map_generator_config,
-=======
->>>>>>> 400c24f2
     delete_distance_map,
     load_map_generator_config,
     load_robot_config,
 )
 from map_generator.utils.map import make_image
-from nav_msgs.msg import OccupancyGrid
-from std_msgs.msg import String
 
 
 def get_generator_params(default_dict: dict) -> tuple:
@@ -83,16 +75,11 @@
 
         delete_distance_map()
 
-<<<<<<< HEAD
         rospy.Subscriber("/map", OccupancyGrid, self._set_occupancy_grid)
-        rospy.Subscriber("/request_new_map", String, self.callback_new_map)
-        self.map_pub = rospy.Publisher("/map", OccupancyGrid, queue_size=1)
-        self.map_obst_pub = rospy.Publisher(
-            "/map_obstacles", MapObstacles, queue_size=1)
-=======
-        rospy.Subscriber("/map", OccupancyGrid, self._get_occupancy_grid)
         rospy.Subscriber("/request_new_map", String, self._callback_new_map)
         self._map_pub = rospy.Publisher("/map", OccupancyGrid, queue_size=1)
+        self._map_obst_pub = rospy.Publisher(
+            "/map_obstacles", MapObstacles, queue_size=1)
 
         self._default_config = load_map_generator_config()
         self._robot_namespaces = MapGeneratorNode.get_all_robot_topics()
@@ -124,7 +111,6 @@
     @property
     def occupancy_grid(self) -> OccupancyGrid:
         """Retrieves the most recent occupancy grid.
->>>>>>> 400c24f2
 
         Returns:
             OccupancyGrid: The most recent occupancy grid.
@@ -150,31 +136,21 @@
         Args:
             msg (String): Empty message as the message is not used.
         """
-<<<<<<< HEAD
-        grid_map, obstacle_data = self.map_generator.generate_grid_map()
-        MapGeneratorNode.save_map(grid_map, ROSNAV_MAP_FOLDER, MAP_FOLDER_NAME)
-
-        self.occupancy_grid.data = MapGeneratorNode.preprocess_map_data(
-            grid_map)
+        if self.generator_name != rospy.get_param(MAP_GENERATOR_NS("algorithm")):
+            self._map_generator = self._initialize_map_generator()
+
+        grid_map, obstacle_data = self._map_generator.generate_grid_map()
+        self._save_map(grid_map)
+
+        self._occupancy_grid.data = self._preprocess_map_data(grid_map)
 
         obst_msg = MapObstacles()
         if obstacle_data != {}:
             obst_msg.data = MapGeneratorNode.preprocess_map_data(
                 obstacle_data["occupancy"])
             obst_msg.obstacles = obstacle_data["obstacles"]
-            
-        self.map_obst_pub.publish(obst_msg)
-        self.map_pub.publish(self.occupancy_grid)
-=======
-        if self.generator_name != rospy.get_param(MAP_GENERATOR_NS("algorithm")):
-            self._map_generator = self._initialize_map_generator()
-
-        grid_map = self._map_generator.generate_grid_map()
-        self._save_map(grid_map)
-
-        self._occupancy_grid.data = self._preprocess_map_data(grid_map)
->>>>>>> 400c24f2
-
+
+        self._map_obst_pub.publish(obst_msg)
         self._map_pub.publish(self._occupancy_grid)
 
         if not self._train_mode:
@@ -208,7 +184,8 @@
             map_path (str): The path to save the map.
             map_name (str): The name of the map file.
         """
-        make_image(map=grid_map, map_name=MAP_FOLDER_NAME, dir_path=ROSNAV_MAP_FOLDER)
+        make_image(map=grid_map, map_name=MAP_FOLDER_NAME,
+                   dir_path=ROSNAV_MAP_FOLDER)
 
     @staticmethod
     def get_all_robot_topics() -> List[str]:
@@ -225,31 +202,7 @@
 
 def main():
     rospy.init_node("map_generator")
-<<<<<<< HEAD
-
-    cfg = load_map_generator_config()
-    generator = rospy.get_param("generator", cfg["generator"])
-    map_properties = rospy.get_param("map_properties", cfg["map_properties"])
-    gen_cfg = rospy.get_param("generator_configs", cfg["generator_configs"])
-
-    gen_configs = gen_cfg[generator.lower()]
-
-    robot_infl_rad = load_robot_config(
-        rospy.get_param("model"))["robot_radius"]
-
-    map_gen = MapGeneratorFactory.instantiate(
-        name=generator.lower(),
-        width=map_properties["width"],
-        height=map_properties["height"],
-        map_resolution=map_properties["resolution"],
-        robot_infl_radius=robot_infl_rad * 1.75,
-        **gen_configs,
-    )
-
-    map_gen_node = MapGeneratorNode(map_generator=map_gen)
-=======
     map_gen_node = MapGeneratorNode()
->>>>>>> 400c24f2
     rospy.spin()
 
 
