--- conflicted
+++ resolved
@@ -22,11 +22,8 @@
 from task_generator.tasks import Task
 from task_generator.utils import rosparam_get
 
-<<<<<<< HEAD
-=======
 from .utils import determine_termination
 
->>>>>>> 1b4abc27
 
 class FlatlandEnv(gymnasium.Env):
     """
