--- conflicted
+++ resolved
@@ -278,9 +278,7 @@
         )
 
     def _robot_pos_callback(self, data: nav_msgs.Odometry):
-<<<<<<< HEAD
-        self._position = Utils.pose_to_position(data.pose.pose)
-=======
+        # TODO @TheZomb use Utils function here
         current_position = data.pose.pose
         quat = current_position.orientation
 
@@ -292,5 +290,4 @@
             current_position.position.x,
             current_position.position.y,
             rot.as_euler("xyz")[2],
-        )
->>>>>>> 400c24f2
+        )