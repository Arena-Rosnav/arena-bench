--- conflicted
+++ resolved
@@ -58,15 +58,8 @@
     _move_base_goal_pub: rospy.Publisher
     _pub_goal_timer: rospy.Timer
     _clear_costmaps_srv: rospy.ServiceProxy
-<<<<<<< HEAD
-	
-    def __init__(
-        self, namespace: Namespace, entity_manager: EntityManager, robot: Robot
-    ):
-=======
 
     def __init__(self, namespace: Namespace, entity_manager: EntityManager, robot: Robot):
->>>>>>> f215290c
         self._namespace = namespace
 
         self._entity_manager = entity_manager
@@ -206,16 +199,8 @@
             )
         )
         angle_to_goal: float = np.pi - np.abs(np.abs(goal[2] - start[2]) - np.pi)
-<<<<<<< HEAD
-        
-        if (self._robot.model.name == "go1"):
-            return distance_to_goal < self._goal_tolerance_distance and angle_to_goal < self._goal_tolerance_angle and self.reset_task
-        else:
-            return distance_to_goal < self._goal_tolerance_distance and angle_to_goal < self._goal_tolerance_angle
-=======
 
         return distance_to_goal < self._goal_tolerance_distance and angle_to_goal < self._goal_tolerance_angle
->>>>>>> f215290c
 
     def _publish_goal_periodically(self, *args, **kwargs):
         if self._goal_pos is not None:
