import dataclasses
from typing import Optional

import numpy as np
import rospy
import roslaunch
import os
import time
import scipy.spatial.transform

from nav_msgs.msg import Odometry
import os
import time

import roslaunch
import rospy
from geometry_msgs.msg import PoseStamped, Quaternion
from nav_msgs.msg import Odometry
from std_srvs.srv import Empty
from task_generator.constants import Constants
from task_generator.manager.entity_manager.entity_manager import EntityManager
from task_generator.manager.entity_manager.utils import YAMLUtil
from task_generator.shared import ModelType, Namespace, PositionOrientation, Robot
from task_generator.utils import Utils, rosparam_get

from tf.transformations import quaternion_from_euler


class RobotManager:
    """
    The robot manager manages the goal and start
    position of a robot for all task modes.
    """

    _namespace: Namespace

    _entity_manager: EntityManager

    _start_pos: PositionOrientation
    _goal_pos: PositionOrientation

    @property
    def start_pos(self) -> PositionOrientation:
        return self._start_pos

    @property
    def goal_pos(self) -> PositionOrientation:
        return self._goal_pos
    
    _position: PositionOrientation

    _robot_radius: float
    _goal_tolerance_distance: float
    _goal_tolerance_angle: float

    _robot: Robot

    _move_base_pub: rospy.Publisher
    _move_base_goal_pub: rospy.Publisher
    _pub_goal_timer: rospy.Timer
    _clear_costmaps_srv: rospy.ServiceProxy

    def __init__(
        self, namespace: Namespace, entity_manager: EntityManager, robot: Robot
    ):
        self._namespace = namespace

        self._entity_manager = entity_manager

        self._start_pos = PositionOrientation(0, 0, 0)
        self._goal_pos = PositionOrientation(0, 0, 0)

        self._goal_tolerance_distance = rosparam_get(
            float, "goal_radius", 0.5)  # + self._robot_radius
        self._goal_tolerance_angle = rosparam_get(
            float, "goal_tolerance_angle", 30 * np.pi / 180)

        self._robot = robot

        self._position = self._start_pos

    def set_up_robot(self):
        if Utils.get_arena_type() == Constants.ArenaType.TRAINING:
            self._robot_radius = rosparam_get(float, "robot_radius")

        self._robot = dataclasses.replace(
            self._robot,
            model=self._robot.model.override(
                model_type=ModelType.YAML,
                override=lambda model: model.replace(
                    description=YAMLUtil.serialize(
                        YAMLUtil.update_plugins(
                            namespace=self.namespace,
                            description=YAMLUtil.parse_yaml(model.description),
                        )
                    )
                ),
            ),
        )

        self._entity_manager.spawn_robot(self._robot)

        _gen_goal_topic = (
            self.namespace("goal")
            if Utils.get_arena_type() == Constants.ArenaType.TRAINING
            else self.namespace("move_base_simple", "goal")
        )

        self._move_base_goal_pub = rospy.Publisher(
            _gen_goal_topic, PoseStamped, queue_size=10
        )

        self._pub_goal_timer = rospy.Timer(
            rospy.Duration(nsecs=int(0.25e9)), self._publish_goal_periodically
        )

        rospy.Subscriber(self.namespace("odom"), Odometry,
                         self._robot_pos_callback)

        if Utils.get_arena_type() == Constants.ArenaType.TRAINING:
            return

        self._launch_robot()

        self._robot_radius = rosparam_get(
            float, self.namespace("robot_radius"))

        # rospy.wait_for_service(os.path.join(self.namespace, "move_base", "clear_costmaps"))
        self._clear_costmaps_srv = rospy.ServiceProxy(
            self.namespace("move_base", "clear_costmaps"), Empty
        )

    @property
    def safe_distance(self) -> float:
        return self._robot_radius + Constants.RobotManager.SPAWN_ROBOT_SAFE_DIST

    @property
    def model_name(self) -> str:
        return self._robot.model.name

    @property
    def name(self) -> str:
        if Utils.get_arena_type() == Constants.ArenaType.TRAINING:
            return ""

        return self._robot.name

    @property
    def namespace(self) -> Namespace:
        return self._namespace(self.name)

    @property
    def is_done(self) -> bool:
        """kind of redundant right now, but could contain more logic in the future"""
        return self._is_goal_reached

    def move_robot_to_pos(self, position: PositionOrientation):
        self._entity_manager.move_robot(
            name=self._robot.name, position=position)

    def reset(self, start_pos: Optional[PositionOrientation], goal_pos: Optional[PositionOrientation]):
        """
        Publishes start and goal to data_recorder, publishes goal to move_base
        """

<<<<<<< HEAD
        if self._robot.record_data:
            rospy.set_param(self.namespace("goal"), str(list(self._goal_pos)))
            rospy.set_param(self.namespace("start"),
                            str(list(self._start_pos)))
=======
        if start_pos is not None:
            self._start_pos = start_pos
            self.move_robot_to_pos(start_pos)

            if self._robot.record_data:
                rospy.set_param(self.namespace("goal"), list(self._goal_pos))
>>>>>>> 44f55a03

        if goal_pos is not None:
            self._goal_pos = goal_pos
            self._publish_goal(self._goal_pos)

            if self._robot.record_data:
                rospy.set_param(self.namespace("start"), list(self._start_pos))

        time.sleep(0.1)

        try:
            self._clear_costmaps_srv()
        except:
            pass

        return self._position, self._goal_pos

    @property
    def _is_goal_reached(self) -> bool:
        start = self._position
        goal = self._goal_pos

<<<<<<< HEAD
        distance_to_goal: float = float(
            np.linalg.norm(np.array(goal) - np.array(start)))
=======
        distance_to_goal: float = np.linalg.norm(
            np.array(goal[:2]) - np.array(start[:2]))

        angle_to_goal: float = np.pi - \
            np.abs(np.abs(goal[2] - start[2]) - np.pi)

        target_distance = self._goal_tolerance_distance
        target_angle = self._goal_tolerance_angle
>>>>>>> 44f55a03

        return distance_to_goal < target_distance and angle_to_goal < target_angle

    def _publish_goal_periodically(self, *args, **kwargs):
        if self._goal_pos is not None:
            self._publish_goal(self._goal_pos)

    def _publish_goal(self, goal: PositionOrientation):
        goal_msg = PoseStamped()
        goal_msg.header.seq = 0
        goal_msg.header.stamp = rospy.get_rostime()
        goal_msg.header.frame_id = "map"
        goal_msg.pose.position.x = goal[0]
        goal_msg.pose.position.y = goal[1]
        goal_msg.pose.position.z = 0

        goal_msg.pose.orientation = Quaternion(
<<<<<<< HEAD
            *quaternion_from_euler(0.0, 0.0, goal[2], axes="sxyz"))
=======
            *quaternion_from_euler(0.0, 0.0, goal[2], axes="sxyz")
        )
>>>>>>> 44f55a03

        self._move_base_goal_pub.publish(goal_msg)

    def _launch_robot(self):
        roslaunch_file = roslaunch.rlutil.resolve_launch_arguments(  # type: ignore
            ["arena_bringup", "robot.launch"]
        )

        rospy.loginfo(f"START WITH MODEL {self.namespace}")

        args = [
            f"model:={self.model_name}",
            f"name:={self.name}",
            f"namespace:={self.namespace}",
            f"frame:={self.name+'/' if self.name != '' else ''}",
            f"local_planner:={self._robot.planner}",
            f"complexity:={rosparam_get(int, 'complexity', 1)}",
            f"record_data:={self._robot.record_data}",
            f"agent_name:={self._robot.agent}",
        ]

        self.process = roslaunch.parent.ROSLaunchParent(  # type: ignore
            roslaunch.rlutil.get_or_generate_uuid(None, False),  # type: ignore
            [(*roslaunch_file, args)],
        )
        self.process.start()

        # Overwrite default move base params
        base_frame: str = rosparam_get(str, self.namespace("robot_base_frame"))
        sensor_frame: str = rosparam_get(
            str, self.namespace("robot_sensor_frame"))

        rospy.set_param(
            self.namespace("move_base", "global_costmap", "robot_base_frame"),
            os.path.join(self.name, base_frame),
        )
        rospy.set_param(
            self.namespace("move_base", "local_costmap", "robot_base_frame"),
            os.path.join(self.name, base_frame),
        )
        rospy.set_param(
            self.namespace("move_base", "local_costmap",
                           "scan", "sensor_frame"),
<<<<<<< HEAD
            os.path.join(self.name, sensor_frame)
=======
            os.path.join(self.name, sensor_frame),
>>>>>>> 44f55a03
        )
        rospy.set_param(
            self.namespace("move_base", "global_costmap",
                           "scan", "sensor_frame"),
<<<<<<< HEAD
            os.path.join(self.name, base_frame)
=======
            os.path.join(self.name, base_frame),
>>>>>>> 44f55a03
        )

    def _robot_pos_callback(self, data: Odometry):

        current_position = data.pose.pose
        quat = current_position.orientation

        rot = scipy.spatial.transform.Rotation.from_quat(
            [
                quat.x,
                quat.y,
                quat.z,
                quat.w
            ]
        )

<<<<<<< HEAD
        self._position = PositionOrientation(
            current_position.position.x, current_position.position.y, current_position.orientation.z)
=======
        self._position = (
            current_position.position.x,
            current_position.position.y,
            rot.as_euler("xyz")[2],
        )
>>>>>>> 44f55a03
<|MERGE_RESOLUTION|>--- conflicted
+++ resolved
@@ -8,15 +8,11 @@
 import time
 import scipy.spatial.transform
 
-from nav_msgs.msg import Odometry
 import os
 import time
 
 import roslaunch
 import rospy
-from geometry_msgs.msg import PoseStamped, Quaternion
-from nav_msgs.msg import Odometry
-from std_srvs.srv import Empty
 from task_generator.constants import Constants
 from task_generator.manager.entity_manager.entity_manager import EntityManager
 from task_generator.manager.entity_manager.utils import YAMLUtil
@@ -25,6 +21,10 @@
 
 from tf.transformations import quaternion_from_euler
 
+import nav_msgs.msg as nav_msgs
+import geometry_msgs.msg as geometry_msgs
+import std_srvs.srv as std_srvs
+
 
 class RobotManager:
     """
@@ -60,9 +60,7 @@
     _pub_goal_timer: rospy.Timer
     _clear_costmaps_srv: rospy.ServiceProxy
 
-    def __init__(
-        self, namespace: Namespace, entity_manager: EntityManager, robot: Robot
-    ):
+    def __init__(self, namespace: Namespace, entity_manager: EntityManager, robot: Robot):
         self._namespace = namespace
 
         self._entity_manager = entity_manager
@@ -107,14 +105,14 @@
         )
 
         self._move_base_goal_pub = rospy.Publisher(
-            _gen_goal_topic, PoseStamped, queue_size=10
+            _gen_goal_topic, geometry_msgs.PoseStamped, queue_size=10
         )
 
         self._pub_goal_timer = rospy.Timer(
             rospy.Duration(nsecs=int(0.25e9)), self._publish_goal_periodically
         )
 
-        rospy.Subscriber(self.namespace("odom"), Odometry,
+        rospy.Subscriber(self.namespace("odom"), nav_msgs.Odometry,
                          self._robot_pos_callback)
 
         if Utils.get_arena_type() == Constants.ArenaType.TRAINING:
@@ -127,7 +125,7 @@
 
         # rospy.wait_for_service(os.path.join(self.namespace, "move_base", "clear_costmaps"))
         self._clear_costmaps_srv = rospy.ServiceProxy(
-            self.namespace("move_base", "clear_costmaps"), Empty
+            self.namespace("move_base", "clear_costmaps"), std_srvs.Empty
         )
 
     @property
@@ -155,27 +153,19 @@
         return self._is_goal_reached
 
     def move_robot_to_pos(self, position: PositionOrientation):
-        self._entity_manager.move_robot(
-            name=self._robot.name, position=position)
+        self._entity_manager.move_robot(name=self.name, position=position)
 
     def reset(self, start_pos: Optional[PositionOrientation], goal_pos: Optional[PositionOrientation]):
         """
         Publishes start and goal to data_recorder, publishes goal to move_base
         """
 
-<<<<<<< HEAD
-        if self._robot.record_data:
-            rospy.set_param(self.namespace("goal"), str(list(self._goal_pos)))
-            rospy.set_param(self.namespace("start"),
-                            str(list(self._start_pos)))
-=======
         if start_pos is not None:
             self._start_pos = start_pos
             self.move_robot_to_pos(start_pos)
 
             if self._robot.record_data:
                 rospy.set_param(self.namespace("goal"), list(self._goal_pos))
->>>>>>> 44f55a03
 
         if goal_pos is not None:
             self._goal_pos = goal_pos
@@ -184,7 +174,6 @@
             if self._robot.record_data:
                 rospy.set_param(self.namespace("start"), list(self._start_pos))
 
-        time.sleep(0.1)
 
         try:
             self._clear_costmaps_srv()
@@ -198,10 +187,6 @@
         start = self._position
         goal = self._goal_pos
 
-<<<<<<< HEAD
-        distance_to_goal: float = float(
-            np.linalg.norm(np.array(goal) - np.array(start)))
-=======
         distance_to_goal: float = np.linalg.norm(
             np.array(goal[:2]) - np.array(start[:2]))
 
@@ -210,7 +195,6 @@
 
         target_distance = self._goal_tolerance_distance
         target_angle = self._goal_tolerance_angle
->>>>>>> 44f55a03
 
         return distance_to_goal < target_distance and angle_to_goal < target_angle
 
@@ -219,21 +203,17 @@
             self._publish_goal(self._goal_pos)
 
     def _publish_goal(self, goal: PositionOrientation):
-        goal_msg = PoseStamped()
+        goal_msg = geometry_msgs.PoseStamped()
         goal_msg.header.seq = 0
         goal_msg.header.stamp = rospy.get_rostime()
         goal_msg.header.frame_id = "map"
-        goal_msg.pose.position.x = goal[0]
-        goal_msg.pose.position.y = goal[1]
+        goal_msg.pose.position.x = goal.x
+        goal_msg.pose.position.y = goal.y
         goal_msg.pose.position.z = 0
 
-        goal_msg.pose.orientation = Quaternion(
-<<<<<<< HEAD
-            *quaternion_from_euler(0.0, 0.0, goal[2], axes="sxyz"))
-=======
-            *quaternion_from_euler(0.0, 0.0, goal[2], axes="sxyz")
-        )
->>>>>>> 44f55a03
+        goal_msg.pose.orientation = geometry_msgs.Quaternion(
+            *quaternion_from_euler(0.0, 0.0, goal.orientation, axes="sxyz")
+        )
 
         self._move_base_goal_pub.publish(goal_msg)
 
@@ -277,23 +257,15 @@
         rospy.set_param(
             self.namespace("move_base", "local_costmap",
                            "scan", "sensor_frame"),
-<<<<<<< HEAD
-            os.path.join(self.name, sensor_frame)
-=======
             os.path.join(self.name, sensor_frame),
->>>>>>> 44f55a03
         )
         rospy.set_param(
             self.namespace("move_base", "global_costmap",
                            "scan", "sensor_frame"),
-<<<<<<< HEAD
-            os.path.join(self.name, base_frame)
-=======
             os.path.join(self.name, base_frame),
->>>>>>> 44f55a03
-        )
-
-    def _robot_pos_callback(self, data: Odometry):
+        )
+
+    def _robot_pos_callback(self, data: nav_msgs.Odometry):
 
         current_position = data.pose.pose
         quat = current_position.orientation
@@ -307,13 +279,8 @@
             ]
         )
 
-<<<<<<< HEAD
         self._position = PositionOrientation(
-            current_position.position.x, current_position.position.y, current_position.orientation.z)
-=======
-        self._position = (
             current_position.position.x,
             current_position.position.y,
             rot.as_euler("xyz")[2],
-        )
->>>>>>> 44f55a03
+        )