--- conflicted
+++ resolved
@@ -40,12 +40,6 @@
 from task_generator.utils import Utils, rosparam_get
 from tf.transformations import quaternion_from_euler, euler_from_quaternion
 
-<<<<<<< HEAD
-=======
-
-T = Config.General.WAIT_FOR_SERVICE_TIMEOUT
-
->>>>>>> abad612f
 # TODO structure these together
 
 
