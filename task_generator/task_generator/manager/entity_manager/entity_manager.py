--- conflicted
+++ resolved
@@ -1,16 +1,12 @@
 import rospy
-<<<<<<< HEAD
 from task_generator.manager.entity_manager.utils import ObstacleLayer
 from task_generator.manager.utils import WorldMap, WorldWalls
-from task_generator.shared import DynamicObstacle, Namespace, Obstacle, PositionOrientation, Robot
-=======
 from task_generator.shared import DynamicObstacle, Namespace, Obstacle, PositionOrientation, Robot, WallObstacle
->>>>>>> 44f55a03
 from task_generator.simulators.base_simulator import BaseSimulator
 from typing import Collection
-from geometry_msgs.msg import PoseStamped
 from task_generator.utils import rosparam_get
 
+import geometry_msgs.msg as geometry_msgs
 
 class EntityManager:
 
@@ -32,7 +28,7 @@
         self._namespace = namespace
 
         self._goal_pub = rospy.Publisher(self._namespace(
-            "/goal"), PoseStamped, queue_size=1, latch=True)
+            "/goal"), geometry_msgs.PoseStamped, queue_size=1, latch=True)
 
         self._robot_name = rosparam_get(str, "robot_model", "")
 
@@ -53,17 +49,10 @@
         Currently by loading a existing sdf file, 
         then reaplacing the static values by dynamic ones 
         """
-        raise NotImplementedError()
 
-<<<<<<< HEAD
-    def spawn_line_obstacles(self, walls: WorldWalls, heightmap: WorldMap):
-        """
-        Creates walls.
-=======
-    def spawn_walls(self, walls: Collection[WallObstacle]):
+    def spawn_walls(self, walls: WorldWalls, heightmap: WorldMap):
         """
         Adds walls to the simulator.
->>>>>>> 44f55a03
         """
         raise NotImplementedError()
 
@@ -73,11 +62,7 @@
         """
         raise NotImplementedError()
 
-<<<<<<< HEAD
     def remove_obstacles(self, purge: ObstacleLayer = ObstacleLayer.UNUSED):
-=======
-    def remove_obstacles(self, purge: bool = True):
->>>>>>> 44f55a03
         """
         Removes obstacles from simulator.
         @purge: if False, only remove unused obstacles
