from typing import Generator, Optional


from task_generator.constants import Constants
from task_generator.tasks.task_factory import TaskFactory
from task_generator.tasks.base_task import BaseTask
from task_generator.tasks.utils import ITF_Random, RandomList


@TaskFactory.register(Constants.TaskMode.RANDOM)
class RandomTask(BaseTask):
    """
    The random task spawns static and dynamic
    obstacles on every reset and will create
    a new robot start and goal position for
    each task.
    """

    itf_random: ITF_Random

    _gen_static: Generator[int, None, None]
    _gen_interactive: Generator[int, None, None]
    _gen_dynamic: Generator[int, None, None]

    _static_obstacles: RandomList
    _interactive_obstacles: RandomList
    _dynamic_obstacles: RandomList

    def __init__(self, **kwargs):
        BaseTask.__init__(self, **kwargs)

        self.itf_random = ITF_Random(self)

        obstacle_ranges = self.itf_random.load_obstacle_ranges()
        self._gen_static = ITF_Random.randrange_generator(
            obstacle_ranges.static)
        self._gen_interactive = ITF_Random.randrange_generator(
            obstacle_ranges.interactive
        )
        self._gen_dynamic = ITF_Random.randrange_generator(
            obstacle_ranges.dynamic)

        (
            self._static_obstacles,
            self._interactive_obstacles,
            self._dynamic_obstacles,
        ) = self.itf_random.load_obstacle_list()

        self.iters = 0

    @BaseTask.reset_helper(parent=BaseTask)
    def reset(
        self,
        n_static_obstacles: Optional[int] = None,
        n_interactive_obstacles: Optional[int] = None,
        n_dynamic_obstacles: Optional[int] = None,
        static_obstacles: Optional[RandomList] = None,
        interactive_obstacles: Optional[RandomList] = None,
        dynamic_obstacles: Optional[RandomList] = None,
        **kwargs
    ):
        if n_static_obstacles is None:
            n_static_obstacles = next(self._gen_static)

        if n_interactive_obstacles is None:
            n_interactive_obstacles = next(self._gen_interactive)

        if n_dynamic_obstacles is None:
            n_dynamic_obstacles = next(self._gen_dynamic)

        if static_obstacles is None:
            static_obstacles = self._static_obstacles

        if interactive_obstacles is None:
            interactive_obstacles = self._interactive_obstacles

        if dynamic_obstacles is None:
            dynamic_obstacles = self._dynamic_obstacles

        def callback():
            self.obstacle_manager.respawn(
                callback=lambda: self.itf_random.setup_random(
                    n_static_obstacles=n_static_obstacles,
                    n_interactive_obstacles=n_interactive_obstacles,
                    n_dynamic_obstacles=n_dynamic_obstacles,
                    static_obstacles=static_obstacles,
                    interactive_obstacles=interactive_obstacles,
                    dynamic_obstacles=dynamic_obstacles,
                )
            )
<<<<<<< HEAD
            # time.sleep(1)
=======
>>>>>>> 88a37ad4
            self.iters += 1

            return False

        return {}, callback<|MERGE_RESOLUTION|>--- conflicted
+++ resolved
@@ -32,13 +32,11 @@
         self.itf_random = ITF_Random(self)
 
         obstacle_ranges = self.itf_random.load_obstacle_ranges()
-        self._gen_static = ITF_Random.randrange_generator(
-            obstacle_ranges.static)
+        self._gen_static = ITF_Random.randrange_generator(obstacle_ranges.static)
         self._gen_interactive = ITF_Random.randrange_generator(
             obstacle_ranges.interactive
         )
-        self._gen_dynamic = ITF_Random.randrange_generator(
-            obstacle_ranges.dynamic)
+        self._gen_dynamic = ITF_Random.randrange_generator(obstacle_ranges.dynamic)
 
         (
             self._static_obstacles,
@@ -88,10 +86,6 @@
                     dynamic_obstacles=dynamic_obstacles,
                 )
             )
-<<<<<<< HEAD
-            # time.sleep(1)
-=======
->>>>>>> 88a37ad4
             self.iters += 1
 
             return False
