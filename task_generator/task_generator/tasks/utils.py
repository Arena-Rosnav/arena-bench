--- conflicted
+++ resolved
@@ -1,13 +1,10 @@
 import dataclasses
 import itertools
 import json
+import math
 import os
 import random
 import sys
-<<<<<<< HEAD
-from typing import Any, Callable, Dict, Generator, List, NamedTuple, Optional, Tuple, Union, overload
-import cv2
-=======
 from typing import (
     Any,
     Callable,
@@ -21,7 +18,7 @@
     Union,
     overload,
 )
->>>>>>> 44f55a03
+import cv2
 from filelock import FileLock
 
 import numpy as np
@@ -31,29 +28,22 @@
 import rospkg
 import rospy
 from task_generator.constants import Constants
-<<<<<<< HEAD
 from task_generator.manager.utils import WorldMap
-from task_generator.shared import DynamicObstacle, ModelWrapper, Obstacle, Position, PositionOrientation, PositionRadius
-=======
 from task_generator.shared import (
     DynamicObstacle,
     ModelWrapper,
     Namespace,
     Obstacle,
     PositionOrientation,
-    Waypoint,
+    PositionRadius,
 )
->>>>>>> 44f55a03
 
 from task_generator.tasks.base_task import Props_
 from task_generator.utils import rosparam_get
 
-from std_msgs.msg import Bool
-
-
-from nav_msgs.msg import OccupancyGrid
-from map_distance_server.srv import GetDistanceMap, GetDistanceMapResponse
-from std_msgs.msg import String
+import std_msgs.msg as std_msgs
+import nav_msgs.msg as nav_msgs
+import map_distance_server.srv as map_distance_server_srvs
 
 
 class ITF_Base:
@@ -74,13 +64,12 @@
     def __init__(self, TASK: Props_):
         ITF_Base.__init__(self, TASK=TASK)
 
-<<<<<<< HEAD
-    def create_dynamic_obstacle(self, waypoints: Optional[List[PositionRadius]] = None, n_waypoints: int = 2, **kwargs) -> DynamicObstacle:
-=======
     def create_dynamic_obstacle(
-        self, waypoints: Optional[List[Waypoint]] = None, **kwargs
+        self,
+        waypoints: Optional[List[PositionRadius]] = None,
+        n_waypoints: int = 2,
+        **kwargs
     ) -> DynamicObstacle:
->>>>>>> 44f55a03
         """
         Create dynamic obstacle from partial params.
         @name: Name of the obstacle
@@ -93,36 +82,17 @@
         setup = self.create_obstacle(**kwargs)
 
         if waypoints is None:
-<<<<<<< HEAD
 
             waypoints = [PositionRadius(setup.position.x, setup.position.y, 1)]
             safe_distance = 0.1  # the other waypoints don't need to avoid robot
 
             free_points = self.PROPS.world_manager.get_positions_on_map(n=n_waypoints, safe_dist=safe_distance)
 
-            for point in free_points:
-                waypoints.append(PositionRadius(point.x, point.y, safe_distance))
-=======
-            safe_distance = 0.5
-            # the first waypoint
-            waypoints = [(*setup.position[:2], safe_distance)]
-            safe_distance = 0.1  # the other waypoints don't need to avoid robot
-            for j in range(1):
-                dist = 0
-                x2, y2 = 0, 0
-                while dist < 8:
-                    [x2, y2, *_] = self.PROPS.map_manager.get_random_pos_on_map(
-                        safe_distance
-                    )
-                    dist = np.linalg.norm(
-                        [waypoints[-1][0] - x2, waypoints[-1][1] - y2]
-                    )
-                waypoints.append((x2, y2, 1))
-
-        return DynamicObstacle(
-            **{**dataclasses.asdict(setup), **dict(waypoints=waypoints)}
-        )
->>>>>>> 44f55a03
+        return DynamicObstacle(**{
+            **dataclasses.asdict(setup),
+            **dict(waypoints=waypoints)
+        })
+
 
     def create_obstacle(
         self,
@@ -143,16 +113,8 @@
         safe_distance = 1
 
         if position is None:
-<<<<<<< HEAD
-            point: Position = self.PROPS.world_manager.get_position_on_map(safe_distance)
-            position = PositionOrientation(
-                point[0], point[1], safe_distance)
-=======
-            point: Waypoint = self.PROPS.map_manager.get_random_pos_on_map(
-                safe_distance
-            )
-            position = (point[0], point[1], np.pi * np.random.random())
->>>>>>> 44f55a03
+            point = self.PROPS.world_manager.get_position_on_map(safe_distance)
+            position = PositionOrientation(point.x, point.y, random.random() * 2*np.pi)
 
         if extra is None:
             extra = dict()
@@ -213,51 +175,40 @@
 
         static_obstacles = [
             Obstacle.parse(
-                obs, model=self.PROPS.model_loader.bind(obs["model"]))
+                obs,
+                model=self.PROPS.model_loader.bind(obs["model"])
+            )
             for obs in scenario_file["obstacles"]["static"]
         ]
         interactive_obstacles = [
             Obstacle.parse(
-                obs, model=self.PROPS.model_loader.bind(obs["model"]))
+                obs,
+                model=self.PROPS.model_loader.bind(obs["model"])
+            )
             for obs in scenario_file["obstacles"]["interactive"]
         ]
         dynamic_obstacles = [
             DynamicObstacle.parse(
-                obs, model=self.PROPS.dynamic_model_loader.bind(obs["model"])
+                obs,
+                model=self.PROPS.dynamic_model_loader.bind(obs["model"])
             )
             for obs in scenario_file["obstacles"]["dynamic"]
         ]
 
         base_path = rospkg.RosPack().get_path("arena-simulation-setup")
-
         map_name = scenario_file["map"]
-
-<<<<<<< HEAD
         map_path = os.path.join(
             base_path,
             "maps",
             map_name
         )
-=======
-        map_path = os.path.join(base_path, "maps", map_name, "map.yaml")
->>>>>>> 44f55a03
-
         map_file = os.path.join(map_path, "map.yaml")
 
         with open(map_file) as f:
             map_yaml = yaml.load(f, Loader=yaml.FullLoader)
 
-<<<<<<< HEAD
         map_img = cv2.imread(os.path.join(
             map_path, map_yaml.get("image")), cv2.IMREAD_GRAYSCALE)
-=======
-        with open(
-            os.path.join(
-                base_path, "worlds", map_name, "ped_scenarios", f"{map_name}.xml"
-            )
-        ) as f:
-            map_xml = ET.parse(f)
->>>>>>> 44f55a03
 
         scenario = Scenario(
             obstacles=ScenarioObstacles(
@@ -265,17 +216,9 @@
                 interactive=interactive_obstacles,
                 dynamic=dynamic_obstacles,
             ),
-<<<<<<< HEAD
             map=ScenarioMap(yaml=map_yaml, path=map_file, occupancy=map_img),
-            robots=[RobotGoal(start=robot["start"], goal=robot["goal"])
+            robots=[RobotGoal(start=PositionOrientation(*robot["start"]), goal=PositionOrientation(*robot["goal"]))
                     for robot in scenario_file["robots"]]
-=======
-            map=ScenarioMap(yaml=map_yaml, path=map_path, xml=map_xml),
-            robots=[
-                RobotGoal(start=robot["start"], goal=robot["goal"])
-                for robot in scenario_file["robots"]
-            ],
->>>>>>> 44f55a03
         )
 
         self.check_scenario(scenario=scenario)
@@ -318,7 +261,6 @@
         return True
 
     def setup_scenario(self, scenario: Scenario):
-<<<<<<< HEAD
 
         # self.PROPS.world_manager.update_world(
         #     world_map=WorldMap(
@@ -332,10 +274,6 @@
 
         self.PROPS.obstacle_manager.spawn_world_obstacles(
             self.PROPS.world_manager.world)
-        self.PROPS.obstacle_manager.spawn_obstacles(scenario.obstacles.static)
-=======
-        self.PROPS.obstacle_manager.spawn_map_obstacles(scenario.map.xml)
->>>>>>> 44f55a03
         self.PROPS.obstacle_manager.spawn_obstacles(
             scenario.obstacles.static + scenario.obstacles.interactive)
         self.PROPS.obstacle_manager.spawn_dynamic_obstacles(
@@ -482,53 +420,30 @@
         static_obstacles: RandomList,
         interactive_obstacles: RandomList,
         dynamic_obstacles: RandomList,
-        robot_positions: Optional[List[Tuple[Waypoint, Waypoint]]] = None,
+        robot_positions: Optional[List[Tuple[PositionOrientation, PositionOrientation]]] = None,
     ):
         if robot_positions is None:
             robot_positions = []
 
-<<<<<<< HEAD
-        robot_positions: List[PositionOrientation] = []  # may be needed in the future idk
-
         self.PROPS.world_manager.forbid_clear()
-=======
+
         for robot, pos in itertools.zip_longest(self.PROPS.robot_managers, robot_positions, fillvalue=None):
->>>>>>> 44f55a03
 
             if robot is None:
                 continue
 
-<<<<<<< HEAD
-            start_pos = self.PROPS.world_manager.get_position_on_map(manager.safe_distance)
-            goal_pos = self.PROPS.world_manager.get_position_on_map(manager.safe_distance, forbidden_zones=[PositionRadius(start_pos.x, start_pos.y, 0.1)])
-
-            start_poso = PositionOrientation(start_pos.x, start_pos.y, 0)
-            goal_poso = PositionOrientation(goal_pos.x, goal_pos.y, 0)
-
-            manager.reset(start_pos=start_poso, goal_pos=goal_poso)
-
-            robot_positions.append(start_poso)
-            robot_positions.append(goal_poso)
-
-        self.PROPS.obstacle_manager.reset()
+            if pos is None:
+                start_pos = self.PROPS.world_manager.get_position_on_map(robot.safe_distance)
+                goal_pos = self.PROPS.world_manager.get_position_on_map(robot.safe_distance, forbidden_zones=[PositionRadius(start_pos.x, start_pos.y, 0.1)])
+
+                pos = PositionOrientation(start_pos.x, start_pos.y, 0), PositionOrientation(goal_pos.x, goal_pos.y, 0)
+
+                robot_positions.append(pos)
+
+            robot.reset(start_pos=pos[0], goal_pos=pos[1])
+
+        # self.PROPS.obstacle_manager.reset()
         self.PROPS.obstacle_manager.spawn_world_obstacles(self.PROPS.world_manager.world)
-=======
-            if pos is None:
-                start_pos = self.PROPS.map_manager.get_random_pos_on_map(
-                    robot.safe_distance
-                )
-                goal_pos = self.PROPS.map_manager.get_random_pos_on_map(
-                    robot.safe_distance, forbidden_zones=[start_pos]
-                )
-
-                robot_positions.append((start_pos, goal_pos))
-            else:
-                start_pos, goal_pos = pos
-
-            robot.reset(start_pos=start_pos, goal_pos=goal_pos)
-
-        self.PROPS.map_manager.init_forbidden_zones()
->>>>>>> 44f55a03
 
         def indexer() -> Callable[..., int]:
             indices: Dict[str, Iterator[int]] = dict()
@@ -685,34 +600,24 @@
             self.stage_index += 1
 
         rospy.Subscriber(
-<<<<<<< HEAD
-            os.path.join(self.PROPS.namespace_prefix,
-                         ITF_Staged.TOPIC_NEXT_STAGE), Bool, cb_next
-=======
             os.path.join(
                 Namespace(self.PROPS.namespace).simulation_ns,
                 ITF_Staged.TOPIC_NEXT_STAGE,
             ),
-            Bool,
+            std_msgs.Bool,
             cb_next,
->>>>>>> 44f55a03
         )
 
         def cb_previous(*args, **kwargs):
             self.stage_index -= 1
 
         rospy.Subscriber(
-<<<<<<< HEAD
-            os.path.join(self.PROPS.namespace_prefix,
-                         ITF_Staged.TOPIC_PREVIOUS_STAGE), Bool, cb_previous
-=======
             os.path.join(
                 Namespace(self.PROPS.namespace).simulation_ns,
                 ITF_Staged.TOPIC_PREVIOUS_STAGE,
             ),
-            Bool,
+            std_msgs.Bool,
             cb_previous,
->>>>>>> 44f55a03
         )
 
         self.stage_index = self.stage_index
@@ -839,7 +744,12 @@
 
     __configurations: DynamicMapConfigurations
 
-    def __init__(self, TASK: Props_, configurations: DynamicMapConfigurations):
+    def __init__(
+        self,
+        TASK: Props_,
+        configurations: DynamicMapConfigurations
+    ):
+
         ITF_Base.__init__(self, TASK=TASK)
 
         self.__check_dynamic_map()
@@ -848,15 +758,15 @@
 
         # requests new map from map generator
         self.__map_request_pub = rospy.Publisher(
-            ITF_DynamicMap.TOPIC_REQUEST_MAP, String, queue_size=1
+            ITF_DynamicMap.TOPIC_REQUEST_MAP, std_msgs.String, queue_size=1
         )
         # task reset for all taskmanagers when one resets
         self.__task_reset_pub = rospy.Publisher(
-            ITF_DynamicMap.TOPIC_RESET, String, queue_size=1
+            ITF_DynamicMap.TOPIC_RESET, std_msgs.String, queue_size=1
         )
 
         self.__get_dist_map_service = rospy.ServiceProxy(
-            ITF_DynamicMap.SERVICE_DISTANCE_MAP, GetDistanceMap
+            ITF_DynamicMap.SERVICE_DISTANCE_MAP, map_distance_server_srvs.GetDistanceMap
         )
 
     @staticmethod
@@ -885,16 +795,16 @@
                 f"'DYNAMIC_MAP_RANDOM' task can only be used with dynamic map, otherwise the MapGenerator isn't used. (expected: {Constants.MapGenerator.MAP_FOLDER_NAME}, got: {map_name})"
             )
 
-    def update_map(self, dist_map: Optional[GetDistanceMapResponse] = None):
+    def update_map(self, dist_map: Optional[map_distance_server_srvs.GetDistanceMapResponse] = None):
         if dist_map is None:
             dist_map = self.__get_dist_map_service()
 
-        if isinstance(dist_map, GetDistanceMapResponse):
+        if isinstance(dist_map, map_distance_server_srvs.GetDistanceMapResponse):
             self.PROPS.world_manager.update_world(
                 world_map=WorldMap.from_distmap(distmap=dist_map))
 
     def subscribe_reset(self, callback: Callable) -> rospy.Subscriber:
-        return rospy.Subscriber(ITF_DynamicMap.TOPIC_RESET, String, callback)
+        return rospy.Subscriber(ITF_DynamicMap.TOPIC_RESET, std_msgs.String, callback)
 
     def request_new_map(self, first_map: bool = False):
         # set current eps immediately to 0 so that only one task
@@ -904,8 +814,8 @@
 
         self.__map_request_pub.publish("")
 
-        rospy.wait_for_message(ITF_DynamicMap.TOPIC_MAP, OccupancyGrid)
-        rospy.wait_for_message(ITF_DynamicMap.TOPIC_SIGNAL_MAP, String)
+        rospy.wait_for_message(ITF_DynamicMap.TOPIC_MAP, nav_msgs.OccupancyGrid)
+        rospy.wait_for_message(ITF_DynamicMap.TOPIC_SIGNAL_MAP, std_msgs.String)
 
         self.__task_reset_pub.publish("")
 
