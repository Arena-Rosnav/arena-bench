<<<<<<< HEAD
generator: rosmap
episode_per_map: 1

map_properties:
  width: 60
  height: 40
  resolution: .5 # should stay fixed
=======
algorithm: barn
episode_per_map: 5

map_properties:
  width: 74
  height: 74
  resolution: 0.5 # should stay fixed during runtime
>>>>>>> 400c24f2

algorithm_config:
  fill_pct: 0.125 # initial fill percentage
  smooth_iter: 2 # smoothing iterations
  # seed: 0 # for reproducing maps

# rosnav:
#   map_type: indoor # chose between 'indoor' and 'outdoor'

<<<<<<< HEAD
    # indoor parameters
    indoor:
      corridor_radius: 5 # total corridor diameter = 1+2*corridor_radius
      iterations: 100 # number of nodes for the indoor map algorithm
    
    # outdoor parameters
    outdoor:
      obstacle_num: 150 # number of outdoor obstacles
      obstacle_extra_radius: 2 # total obstacle diameter = 1+2*obstacle_extra_radius

  rosmap:
    map_type: canteen # chose between 'canteen' and 'outdoor'

    # canteen parameters
    canteen:
      chair_chance: 0.6 # between 0 and 1

    # outdoor parameters
    outdoor:
      obstacle_num: 20 # number of outdoor obstacles
      obstacle_extra_radius: 2 # total obstacle diameter = 1+2*obstacle_extra_radius
      # Here are rosmap exclusive parameters
=======
#   # indoor parameters
#   indoor:
#     corridor_radius: 5 # total corridor diameter = 1+2*corridor_radius
#     iterations: 100 # number of nodes for the indoor map algorithm
  
#   # outdoor parameters
#   outdoor:
#     obstacle_num: 15 # number of outdoor obstacles
#     obstacle_extra_radius: 1 # total obstacle diameter = 1+2*obstacle_extra_radius
>>>>>>> 400c24f2
<|MERGE_RESOLUTION|>--- conflicted
+++ resolved
@@ -1,12 +1,3 @@
-<<<<<<< HEAD
-generator: rosmap
-episode_per_map: 1
-
-map_properties:
-  width: 60
-  height: 40
-  resolution: .5 # should stay fixed
-=======
 algorithm: barn
 episode_per_map: 5
 
@@ -14,7 +5,6 @@
   width: 74
   height: 74
   resolution: 0.5 # should stay fixed during runtime
->>>>>>> 400c24f2
 
 algorithm_config:
   fill_pct: 0.125 # initial fill percentage
@@ -24,30 +14,6 @@
 # rosnav:
 #   map_type: indoor # chose between 'indoor' and 'outdoor'
 
-<<<<<<< HEAD
-    # indoor parameters
-    indoor:
-      corridor_radius: 5 # total corridor diameter = 1+2*corridor_radius
-      iterations: 100 # number of nodes for the indoor map algorithm
-    
-    # outdoor parameters
-    outdoor:
-      obstacle_num: 150 # number of outdoor obstacles
-      obstacle_extra_radius: 2 # total obstacle diameter = 1+2*obstacle_extra_radius
-
-  rosmap:
-    map_type: canteen # chose between 'canteen' and 'outdoor'
-
-    # canteen parameters
-    canteen:
-      chair_chance: 0.6 # between 0 and 1
-
-    # outdoor parameters
-    outdoor:
-      obstacle_num: 20 # number of outdoor obstacles
-      obstacle_extra_radius: 2 # total obstacle diameter = 1+2*obstacle_extra_radius
-      # Here are rosmap exclusive parameters
-=======
 #   # indoor parameters
 #   indoor:
 #     corridor_radius: 5 # total corridor diameter = 1+2*corridor_radius
@@ -55,6 +21,18 @@
   
 #   # outdoor parameters
 #   outdoor:
-#     obstacle_num: 15 # number of outdoor obstacles
-#     obstacle_extra_radius: 1 # total obstacle diameter = 1+2*obstacle_extra_radius
->>>>>>> 400c24f2
+#     obstacle_num: 150 # number of outdoor obstacles
+#     obstacle_extra_radius: 2 # total obstacle diameter = 1+2*obstacle_extra_radius
+
+  # rosmap:
+  #   map_type: canteen # chose between 'canteen' and 'outdoor'
+
+  #   # canteen parameters
+  #   canteen:
+  #     chair_chance: 0.6 # between 0 and 1
+
+  #   # outdoor parameters
+  #   outdoor:
+  #     obstacle_num: 20 # number of outdoor obstacles
+  #     obstacle_extra_radius: 2 # total obstacle diameter = 1+2*obstacle_extra_radius
+  #     # Here are rosmap exclusive parameters