--- conflicted
+++ resolved
@@ -1,16 +1,10 @@
-generator: rosnav
+generator: rosmap
 episode_per_map: 1
 
 map_properties:
-<<<<<<< HEAD
-  width: 320
-  height: 420
-  resolution: 0.15 # should stay fixed
-=======
   width: 80
   height: 40
   resolution: .5 # should stay fixed
->>>>>>> f215290c
 
 generator_configs:
   barn:
