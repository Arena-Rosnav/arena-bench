<?xml version="1.0" encoding="UTF-8"?>
<!-- 
  DEDICATED ROBOT LAUNCH NEEDED FOR TRAINING, SINCE DURING MULTIPROCESSING
  WE CAN'T LAUNCH ANOTHER SUBPROCESS WITHIN A DAEMON.
  THEREFOR, WE NEED TO START THE ROBOT LAUNCH WITHIN 'start_training.launch'.
 -->

<launch>
  <arg name="ns" />
  <arg name="model" default="jackal"/>
  <arg name="world_file" default="map_empty"/>
  <arg name="SIMULATOR" />
  <arg name="env_num" default="0" />
  <!-- unity specific -->
  <arg name="time_scale" default="1" />
  <arg name="headless" default="true" />

  <!-- TODO: make non-constant -->
  <arg name="sfm" default="" />
  <arg name="entity_manager" default="crowdsim"/>
<<<<<<< HEAD
  <arg name="inter_planner" default="bypass"/>
  <arg name="local_planner" default="rosnav"/>
  <arg name="world_file" default=""/>
  <arg name="sfm" default=""/>
=======
>>>>>>> 1b4abc27

  <!-- use fake localization-->
  <group ns="$(arg ns)" >
    <!-- use simulator and rviz-->

    <group if="$(eval arg('SIMULATOR') == 'flatland')">
      <include file="$(find arena_bringup)/launch/training/flatland_simulator.launch">
        <arg name="ns" value="$(arg ns)" />
      </include>
    </group>

      <!-- Unity -->
    <group if="$(eval arg('SIMULATOR') == 'unity')">
      <!-- not required <remap from="clock" to="/$(arg ns)/clock"/> -->
      <include file="$(find arena_bringup)/launch/testing/simulators/unity.launch">
        <!--<arg name="world" default="$(arg world_file)" />-->
        <arg name="development_mode" value="false" />
        <arg name="headless" value="$(arg headless)" />
        <arg name="namespace" value="$(arg ns)" />
        <arg name="tcp_port" value="$(eval arg('env_num') + 10000)" />
        <arg name="time_scale" value="$(arg time_scale)" />
        <arg name="training" value="true" />
      </include>
    </group>

    <include file="$(find arena_bringup)/launch/training/train_robot.launch">
      <arg name="namespace" value="/$(arg ns)/$(arg ns)_$(arg model)" />
      <arg name="sim_namespace" value="/$(arg ns)" />

      <arg name="inter_planner" value="$(arg inter_planner)" />
      <arg name="local_planner" value="$(arg local_planner)" />

      <arg name="name" value="$(arg ns)_$(arg model)" />
      <arg name="model" value="$(arg model)" />
      <arg name="agent_name" value="$(arg model)"/>

      <arg name="train_mode" value="true"/>

    </include>

    <group>
      <remap from="/clock" to="/$(arg ns)/clock"/>
      <remap from="/reset_end" to="/$(arg ns)/reset_end" />
      <remap from="/reset_start" to="/$(arg ns)/reset_start" />

      <!-- Entity Manager -->
      <include file="$(find arena_bringup)/launch/utils/entity_manager.launch">
        <arg name="entity_manager" value="$(arg entity_manager)" />
        <arg name="world_file" value="$(arg world_file)" />
        <arg name="sfm" value="$(arg sfm)" />
      </include>
    </group>
    
  </group>

</launch><|MERGE_RESOLUTION|>--- conflicted
+++ resolved
@@ -18,13 +18,10 @@
   <!-- TODO: make non-constant -->
   <arg name="sfm" default="" />
   <arg name="entity_manager" default="crowdsim"/>
-<<<<<<< HEAD
   <arg name="inter_planner" default="bypass"/>
   <arg name="local_planner" default="rosnav"/>
   <arg name="world_file" default=""/>
   <arg name="sfm" default=""/>
-=======
->>>>>>> 1b4abc27
 
   <!-- use fake localization-->
   <group ns="$(arg ns)" >
