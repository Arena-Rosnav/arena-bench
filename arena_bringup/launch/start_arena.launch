<?xml version="1.0" encoding="UTF-8"?>
<launch>

  <env name="ARENA_TYPE" value="deployment" />


  <!-- FOR WEBAPP  -->
  <arg name="is_webapp_docker" default="false" /> 
  <arg name="task_id" default="" />
  <arg name="app_token" default="" />
  <arg name="app_token_key" default="" />
  <arg name="base_url" default="" />
  <arg name="task_finished_endpoint" default="" />
  <arg name="new_best_model_endpoint" default="" />

  <param name="is_webapp_docker" value="$(arg is_webapp_docker)" />
  <param name="task_id" value="$(arg task_id)" />
  <param name="app_token" value="$(arg app_token)" />
  <param name="app_token_key" value="$(arg app_token_key)" />
  <param name="base_url" value="$(arg base_url)" />
  <param name="task_finished_endpoint" value="$(arg task_finished_endpoint)" />
  <param name="new_best_model_endpoint" value="$(arg new_best_model_endpoint)" />

  <node name="task_progress_publisher" type="task_progress_publisher.py" pkg="task_progress_publisher" if="$(eval arg('is_webapp_docker') == true)" />
  <!-- -->

  <arg name="desired_resets" default="10" />
  <param name="desired_resets" value="$(arg desired_resets)" />


  <!-- ___________ ARGS ___________ -->
  <!-- You can launch a single robot and his local_planner with arguments -->
  <arg name="model" default="burger" doc="robot model type [burger, jackal, ridgeback, agvota, rto, ...]" />
  <arg name="local_planner" default="teb" doc="local planner type [teb, dwa, mpc, rlca, arena, rosnav]" />
  <arg name="simulator" default="flatland" doc="[flatland, gazebo]" />
  <env name="SIMULATOR" value="$(arg simulator)" />

<<<<<<< HEAD
=======
  <arg name="pedsim" default="false" doc="[true, false]" />
  <env name="PEDSIM" value="$(arg pedsim)" />
  <param name="pedsim" value="$(arg pedsim)" />



 


>>>>>>> 47d396e5
  <arg name="complexity" default="1" doc="1 = Map known, Position known; 2 = Map known, Position unknown (AMCL); 3 = Map unknown, Position unknown (SLAM)" />
  

  <arg name="agent_name" default="$(arg model)"     doc = "DRL agent name to be deployed" unless="$(eval arg('local_planner') != 'rosnav')" />
  <!-- Or you can load a robot setup file to launch multiple robots in the same simulation -->
  <!-- If the robot_setup_file is specified it is always loaded -->
  <arg name="robot_setup_file" default="" doc="" />

  <arg name="record_data" default="false" />
  <param name="record_data" value="$(arg record_data)" />

  <param name="robot_setup_file" value="$(arg robot_setup_file)" />
  <param name="model" value="$(arg model)" />
  <param name="local_planner"  value="$(arg local_planner)"/>
  <param name="agent_name" value="$(arg agent_name)" unless="$(eval arg('local_planner') != 'rosnav')"/>

  <param name="complexity" value="$(arg complexity)" />
  

  <arg name="task_mode" default="random" doc="[random, staged, scenario, random_scenario]" />
  <arg name="visualization" default="rviz" doc="[rviz, flatland]" />
  <arg name="show_rviz" default="true" doc="Enables rviz in gazebo" />
  <arg name="rviz_file" default="nav"/>
  
  <arg name="auto_reset" default="true"/>

  <arg name="scenario_file" default="test_scenario.json" />
  <arg name="map_file" default="map_empty" doc="[map1, floor, indoor, indoor_map1, map_small, map_empty]" />
  <arg name="map_path" default="$(find arena-simulation-setup)/maps/$(arg map_file)/map.yaml" />

  <arg name="world_file" default="$(arg map_file)" />

  <!-- ___________ PARAMS ___________ -->
  <param name="use_sim_time" value="true"/>

  <param name="model" value="$(arg model)" />
  <param name="simulator" value="$(arg simulator)" />
  <param name="task_mode" value="$(arg task_mode)" />
  <param name="map_path" value="$(arg map_path)" />
  <param name="train_mode" value="false" />
  <param name="show_viz" value="$(arg show_rviz)"/>

  <rosparam command="load" file="$(find arena_bringup)/params/flatland.yaml" />

  <!-- TEST IF YOU NEED THIS -->
  <rosparam command="load" file="$(find arena-simulation-setup)/robot/$(arg model)/model_params.yaml" if="$(eval arg('robot_setup_file') == '')" /> 
  
  
  
  <!-- <param name="robot_yaml_path" value="$(find arena-simulation-setup)/robot/$(arg model)/$(arg model).model.yaml" /> -->
  <!-- <param name="tmp_model_path" value="/tmp" /> -->

  <!-- the folder name under the path arena-simulation-setup/maps  -->
  <param name="world_path" value="$(find arena-simulation-setup)/maps/$(arg map_file)/map.world.yaml" />
  <param name="map_layer_path" value="$(find arena-simulation-setup)/maps/$(arg map_file)/map_layer.yaml" />
  <param name="map_file" value="$(arg map_file)" />

  <!-- DRL action frequency -->
  <rosparam command="load" file="$(find arena_bringup)/params/drl.yaml" />

  <!-- Map parameters -->
  <arg name="global_frame_id" value="map" />
  <arg name="odom_frame_id" value="odom" />

  <param name="robot_name" value="$(arg model)" />

  <!-- data recorder -->
  <param name="scenario_file"  value="$(arg scenario_file)"/>

  <!-- use simulator-->

  <!-- Flatland -->
  <include file="$(find arena_bringup)/launch/testing//simulators/flatland.launch" if="$(eval arg('simulator') == 'flatland')">
    <arg name="visualization" default="$(arg visualization)" />
    <arg name="rviz_file" value="$(arg rviz_file)" />
    <arg name="model" value="$(arg model)" />
    <arg name="show_rviz" value="$(arg show_rviz)" />
  </include>

  <!-- Gazebo -->
  <include file="$(find arena_bringup)/launch/testing/simulators/gazebo.launch" if="$(eval arg('simulator') == 'gazebo')">
    <arg name="model" value="$(arg model)" />
    <arg name="rviz_file" value="$(arg rviz_file)" />
    <arg name="show_rviz" default="$(arg show_rviz)" />
    <arg name="headless" default="false" />
    <arg name="gui" default="true" />
    <arg name="world" default="$(arg world_file)" />
  </include>

  <!-- map server-->
  <include file="$(find arena_bringup)/launch/utils/map_server.launch">
    <arg name="map_path" value="$(arg map_path)" />
  </include>

  <!-- Fake localization-->
  <include file="$(find arena_bringup)/launch/utils/fake_localization.launch">
    <arg name="global_frame_id" value="$(arg global_frame_id)" />
    <arg name="odom_frame_id" value="$(arg odom_frame_id)" />
  </include>

  <include file="$(find arena_bringup)/launch/testing/task_generator.launch">
    <arg name="scenario_json_path" value="$(find task_generator)/scenarios/$(arg scenario_file)" />
    <arg name="auto_reset" value="$(arg auto_reset)" />
  </include>
<<<<<<< HEAD

  <group if="$(eval arg('simulator') == 'flatland')">
=======
  
  <!-- Launch pedsim agent spawner  -->
  <group if="$(eval arg('pedsim'))">
>>>>>>> 47d396e5
    <node name="pedsim_simulator" pkg="pedsim_simulator" type="pedsim_simulator" output="screen" if="$(arg pedsim)">
      <param name="simulation_factor" value="1" type="double"/>
      <param name="pedsim_update_rate" value="30.0" type="double"/>
      <param name="scene_file" value="$(find arena-simulation-setup)/world/$(arg world_file)/scenarios/$(arg world_file).xml" type="string"/>
    </node>
<<<<<<< HEAD

    <!-- Launch pedsim agent spawner  -->
    <!-- <node name="pedsim_agent" pkg="pedsim_gazebo_plugin" type="spawn_pedsim_agents.py"></node> -->

=======
  </group>

  <!-- <node name="pedsim_agent" pkg="pedsim_gazebo_plugin" type="spawn_pedsim_agents.py"></node> -->
  <group if="$(eval arg('pedsim'))">
>>>>>>> 47d396e5
    <node name="pedsim_visualizer" type="pedsim_visualizer_node" pkg="pedsim_visualizer"/>
  </group>

  <!-- launch map generator if training with random map-->
  <!-- <group if="$(eval arg('map_file') == 'random_map')">
    <node pkg="arena-simulation-setup" name="map_generator_node" type="map_generator_node.py" />
  </group> -->

  <include file="$(find arena_bringup)/launch/testing/sensor_sim.launch">

  </include>

  <node type="create_config_file.py" pkg="rviz_utils" name="rviz_config_file_creator" />
  
  <node type="visualize_robot_model.py" pkg="rviz_utils" name="visualize_robot_model" output="screen" />
</launch><|MERGE_RESOLUTION|>--- conflicted
+++ resolved
@@ -35,8 +35,6 @@
   <arg name="simulator" default="flatland" doc="[flatland, gazebo]" />
   <env name="SIMULATOR" value="$(arg simulator)" />
 
-<<<<<<< HEAD
-=======
   <arg name="pedsim" default="false" doc="[true, false]" />
   <env name="PEDSIM" value="$(arg pedsim)" />
   <param name="pedsim" value="$(arg pedsim)" />
@@ -46,7 +44,6 @@
  
 
 
->>>>>>> 47d396e5
   <arg name="complexity" default="1" doc="1 = Map known, Position known; 2 = Map known, Position unknown (AMCL); 3 = Map unknown, Position unknown (SLAM)" />
   
 
@@ -151,30 +148,18 @@
     <arg name="scenario_json_path" value="$(find task_generator)/scenarios/$(arg scenario_file)" />
     <arg name="auto_reset" value="$(arg auto_reset)" />
   </include>
-<<<<<<< HEAD
-
-  <group if="$(eval arg('simulator') == 'flatland')">
-=======
   
   <!-- Launch pedsim agent spawner  -->
   <group if="$(eval arg('pedsim'))">
->>>>>>> 47d396e5
     <node name="pedsim_simulator" pkg="pedsim_simulator" type="pedsim_simulator" output="screen" if="$(arg pedsim)">
       <param name="simulation_factor" value="1" type="double"/>
       <param name="pedsim_update_rate" value="30.0" type="double"/>
       <param name="scene_file" value="$(find arena-simulation-setup)/world/$(arg world_file)/scenarios/$(arg world_file).xml" type="string"/>
     </node>
-<<<<<<< HEAD
-
-    <!-- Launch pedsim agent spawner  -->
-    <!-- <node name="pedsim_agent" pkg="pedsim_gazebo_plugin" type="spawn_pedsim_agents.py"></node> -->
-
-=======
   </group>
 
   <!-- <node name="pedsim_agent" pkg="pedsim_gazebo_plugin" type="spawn_pedsim_agents.py"></node> -->
   <group if="$(eval arg('pedsim'))">
->>>>>>> 47d396e5
     <node name="pedsim_visualizer" type="pedsim_visualizer_node" pkg="pedsim_visualizer"/>
   </group>
 
