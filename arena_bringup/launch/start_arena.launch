--- conflicted
+++ resolved
@@ -11,14 +11,9 @@
   <!-- ___________ ARGS ___________ -->
   <!-- You can launch a single robot and his local_planner with arguments -->
   <arg name="model" default="burger" doc="robot model type [burger, jackal, ridgeback, agvota, rto, ...]" />
-<<<<<<< HEAD
-  <arg name="local_planner" default="teb" doc="local planner type [teb, dwa, mpc, rlca, arena, rosnav]" />
-  <arg name="simulator" default="flatland" doc="[flatland, gazebo, unity]" />
-=======
   <arg name="inter_planner" default="bypass" doc="inter planner type [bypass, shortsighted, polite, aggressive, sideways]" />
   <arg name="local_planner" default="teb" doc="local planner type [teb, dwa, mpc, rlca, arena, rosnav, cohan]" />
-  <arg name="simulator" default="flatland" doc="[flatland, gazebo]" />
->>>>>>> 8dcd04f1
+  <arg name="simulator" default="flatland" doc="[flatland, gazebo, unity]" />
   <env name="SIMULATOR" value="$(arg simulator)" />
 
   <arg name="entity_manager" default="pedsim" doc="[pedsim]" />
