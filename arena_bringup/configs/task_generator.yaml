--- conflicted
+++ resolved
@@ -19,11 +19,6 @@
     max: 0
     models: ["shelf"]
   dynamic:
-<<<<<<< HEAD
     min: 35
     max: 35
-=======
-    min: 3
-    max: 5
->>>>>>> 1ff6d2d3
     models: ["actor1"]