--- conflicted
+++ resolved
@@ -1,6 +1,4 @@
 stages:
-<<<<<<< HEAD
-=======
   - name: scenario
     episodes: 1
     robot: jackal
@@ -10,7 +8,6 @@
     config:
       SCENARIO:
         file: arena_corridor_3.json
->>>>>>> 890a7761
 
   - name: scenario_random
     episodes: 4
@@ -33,15 +30,4 @@
         dynamic:
           min: 3
           max: 5
-          models: ["actor1"]
-
-
-  - name: scenario
-    episodes: 1
-    robot: jackal
-    map: arena_corridor
-    tm_robots: scenario
-    tm_obstacles: scenario
-    config:
-      SCENARIO:
-        file: arena_corridor4.json+          models: ["actor1"]