--- conflicted
+++ resolved
@@ -116,15 +116,8 @@
         if self._is_train_mode:
             self._service_name_step = f"{self.ns_prefix}step_world"
             # self._sim_step_client = rospy.ServiceProxy(self._service_name_step, StepWorld)
-<<<<<<< HEAD
-            self._step_world_publisher = rospy.Publisher(
-                self._service_name_step, StepWorld, queue_size=10
-            )
-            self._step_world_srv = rospy.ServiceProxy(self._service_name_step, Empty)
-=======
             self._step_world_publisher = rospy.Publisher(self._service_name_step, StepWorld, queue_size=10)
             self._step_world_srv = rospy.ServiceProxy(self._service_name_step, Empty, persistent=True)
->>>>>>> d3629d65
 
         # instantiate task manager
         self.task = get_predefined_task(
@@ -176,12 +169,9 @@
                         1   -   collision with obstacle
                         2   -   goal reached
         """
-<<<<<<< HEAD
-=======
 
         start_time = time.time()
 
->>>>>>> d3629d65
         decoded_action = self.model_space_encoder.decode_action(action)
         self._pub_action(decoded_action)
 
@@ -238,18 +228,6 @@
 
         if done:
             # print(self.ns_prefix, "DONE", info["done_reason"], sum(self._done_hist), min(obs_dict["laser_scan"]))
-<<<<<<< HEAD
-
-            if self._steps_curr_episode <= 1:
-                print(
-                    self.ns_prefix,
-                    "DONE",
-                    info,
-                    min(obs_dict["laser_scan"]),
-                    obs_dict["goal_in_robot_frame"],
-                )
-=======
->>>>>>> d3629d65
 
             # print(f"[{self.ns_prefix}]:\t\t", self.step_time[0] / self.step_time[1])
 
@@ -274,17 +252,6 @@
                 self.mean_reward = [0, 0]
             self._done_hist[int(info["done_reason"])] += 1
 
-<<<<<<< HEAD
-        return (
-            self.model_space_encoder.encode_observation(
-                obs_dict, ["laser_scan", "goal_in_robot_frame", "last_action"]
-            ),
-            reward,
-            done,
-            info,
-        )
-
-=======
         self.step_time[0] += time.time() - start_time
 
         return self.model_space_encoder.encode_observation(
@@ -292,7 +259,6 @@
             ["laser_scan", "goal_in_robot_frame", "last_action"]
         ), reward, done, info
     
->>>>>>> d3629d65
     def call_service_takeSimStep(self, t=None):
         request = StepWorld()
         request.required_time = 0 if t == None else t
@@ -302,15 +268,7 @@
         # self._step_world_publisher.publish(request)
 
     def reset(self):
-
-<<<<<<< HEAD
-        # print("RESET", self._steps_curr_episode)
-=======
-        # self.step_time = [0, 0]
-
-
->>>>>>> d3629d65
-
+    
         # set task
         # regenerate start position end goal position of the robot and change the obstacles accordingly
         self._episode += 1
