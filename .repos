--- conflicted
+++ resolved
@@ -5,13 +5,8 @@
     version: 1ec926c52f3288468d110e1365ce69a175cbc4f2
   arena/simulation-setup:
     type: git
-<<<<<<< HEAD
     url: https://github.com/MaximilianSchreff/arena-simulation-setup.git
     version: 0c914fd0d22283da41172fd8e5cf195bc03a6665
-=======
-    url: https://github.com/Arena-Rosnav/arena-simulation-setup.git
-    version: 6c72716
->>>>>>> a211deec
   arena/utils/3rd-party-robot-packages:
     type: git
     url: https://github.com/Arena-Rosnav/3rd-party-robot-packages
@@ -103,11 +98,7 @@
   planners/rosnav:
     type: git
     url: https://github.com/Arena-Rosnav/rosnav-rl.git
-<<<<<<< HEAD
-    version: de3b4000418e7198064f1d3742f448e2923ade50
-=======
     version: dd7fcaf
->>>>>>> a211deec
   planners/sarl-star:
     type: git
     url: https://github.com/Arena-Rosnav/sarl-star.git
