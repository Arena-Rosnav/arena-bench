repositories:
  arena/evaluation:
    type: git
    url: https://github.com/voshch/arena-evaluation.git
    version: 1ec926c52f3288468d110e1365ce69a175cbc4f2
  arena/simulation-setup:
    type: git
    url: https://github.com/Arena-Rosnav/arena-simulation-setup.git
<<<<<<< HEAD
    version: d835ef80008adc8629e9af5ac32bbf91b76756f5
=======
    version: e71d53ff
>>>>>>> 1b2d3e0e
  arena/utils/3rd-party-robot-packages:
    type: git
    url: https://github.com/Arena-Rosnav/3rd-party-robot-packages
    version: 8b60c1169626568bf734a07c3b0f13b06d3e2871
  arena/utils/flatland:
    type: git
    url: https://github.com/Arena-Rosnav/flatland.git
    version: 375c756e1952dfe40230781a64b8ab624ccf8a33
  arena/utils/move_base_flex:
    type: git
    url: https://github.com/Arena-Rosnav/move_base_flex.git
    version: c3613d87e3e7c65d85225feb3f90350023c1361a
  arena/utils/navigation:
    type: git
    url: https://github.com/arena-rosnav/navigation.git
    version: 17ba8f0dd36de563be0cfe1d02173eb45ae7daa0
  arena/utils/pedsim_ros:
    type: git
    url: https://github.com/arena-rosnav/pedsim_ros.git
    version: fe814cb6
  arena/utils/stable-baselines3:
    type: git
    url: https://github.com/tuananhroman/stable-baselines3.git
    version: 03cd2dfe9a3b56a3fea76443b6bb04fd8af7d295
  arena/utils/unitree_ros:
    type: git
    url: https://github.com/voshch/unitree_ros
    version: 8be8a62854c7616aefa45b09b8ab467cefcccfc1
  extern/ford_msgs:
    type: git
    url: https://bitbucket.org/acl-swarm/ford_msgs/master/
    version: b01f3ff4a704d4630824a1cdff2ffaa236464be8
  extern/gazebo_ros_2Dmap_plugin:
    type: git
    url: https://github.com/marinaKollmitz/gazebo_ros_2Dmap_plugin.git
    version: 0820610f46235cd7ce1458ea030ef83b1616da37
  extern/jackal:
    type: git
    url: https://github.com/jackal/jackal.git
    version: 85e16bd7b3ea72a4b5a2d3ca8224e056d7ab1c70
  extern/ros_tcp_endpoint:
    type: git
    url: https://github.com/Unity-Technologies/ROS-TCP-Endpoint.git
    version: 993d366b8900bf9f3d2da444fde64c0379b4dc7c
  planners/all_in_one:
    type: git
    url: https://github.com/Arena-Rosnav/all_in_one
    version: dc066282a94ace1759d874cb348efc8f3762b411
  planners/applr:
    type: git
    url: https://github.com/Arena-Rosnav/applr
    version: 7e3248d1486ba70691e5130a57731eb8c6647af5
  planners/arena-ros:
    type: git
    url: https://github.com/Arena-Rosnav/arena-ros.git
    version: e76dbbccf85a70399a2e0a4f1c6a2b6fca61d16e
  planners/cadrl-ros:
    type: git
    url: https://github.com/Arena-Rosnav/cadrl-ros.git
    version: bdabb7a5dca8d750c5977decdbbbfa5d58b4b586
  planners/cohan:
    type: git
    url: https://github.com/Arena-Rosnav/cohan_planner_multi
    version: de6f9bda9a3dcba05e50998962a36444f063930d
  planners/crowdnav-ros:
    type: git
    url: https://github.com/Arena-Rosnav/crowdnav-ros.git
    version: 6042af91e96b1e686a761b496f7d1d6b67185fdd
  planners/dragon:
    type: git
    url: https://github.com/Arena-Rosnav/dragon
    version: c74a9e94863283dbc32766c07d3af4e761a10c31
  planners/lflh:
    type: git
    url: https://github.com/Arena-Rosnav/lflh
    version: 9971069d678ca3750b757890da57e99b3ac1318a
  planners/mpc:
    type: git
    url: https://github.com/rst-tu-dortmund/mpc_local_planner
    version: 5b4e465fec718245484e8668e6dd45539ca37983
  planners/rlca-ros:
    type: git
    url: https://github.com/Arena-Rosnav/rlca-ros.git
    version: d83e9bf33b29e2076716c8a66ce0fb6fd4ef7302
  planners/rosnav:
    type: git
    url: https://github.com/Arena-Rosnav/rosnav-rl.git
    version: 07056d7f3385e6094b40f2687b0cbc645708f6b4
  planners/sarl-star:
    type: git
    url: https://github.com/Arena-Rosnav/sarl-star.git
    version: ae084b40aec6b0195564437134b2d84a3e67e720
  planners/trail:
    type: git
    url: https://github.com/Arena-Rosnav/trail
    version: 5b38367d185c407152847da9a9d3a7b3c114e4c8<|MERGE_RESOLUTION|>--- conflicted
+++ resolved
@@ -6,11 +6,7 @@
   arena/simulation-setup:
     type: git
     url: https://github.com/Arena-Rosnav/arena-simulation-setup.git
-<<<<<<< HEAD
     version: d835ef80008adc8629e9af5ac32bbf91b76756f5
-=======
-    version: e71d53ff
->>>>>>> 1b2d3e0e
   arena/utils/3rd-party-robot-packages:
     type: git
     url: https://github.com/Arena-Rosnav/3rd-party-robot-packages
