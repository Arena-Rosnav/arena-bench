--- conflicted
+++ resolved
@@ -184,8 +184,6 @@
     if wandb_logging:
         setup_wandb(config, model)
 
-<<<<<<< HEAD
-=======
     model2_path = config["rl_agent"]["weight_transfer"]["model_path"]
 
     if type(model2_path) is str and len(model2_path) > 0 and new_model:
@@ -205,7 +203,6 @@
     # if not rospy.get_param("debug_mode") and new_model:
     #     save_model(model, paths)
 
->>>>>>> 1b4abc27
     return model
 
 
