[tool.poetry]
name = "arena-rosnav"
version = "0.1.0"
description = ""
authors = ["ReykCS <reyk-carstens@web.de>"]

[tool.poetry.dependencies]
python = "^3.8,<3.11"
torch = "^1.11.0"
rospkg = "^1.4.0"
PyYAML = "^6.0"
filelock = "^3.7.1"
scipy = "^1.8.1"
PyQt5 = "^5.15.7"
empy = "^3.3.4"
defusedxml = "^0.7.1"
lxml = "^4.9.1"
wandb = "^0.13.9"
<<<<<<< HEAD
torchdiffeq = "^0.2.3"
torchvision = "^0.14.1"
tensorboard = "^2.12.0"
diffcp = "^1.0.21"
cvxpy = "^1.3.0"
cvxpylayers = "^0.1.5"
seaborn = "^0.12.2"
mpi4py = "^3.1.4"
gitpython = "^3.1.30"
gym = "^0.26.2"
matplotlib = "^3.7.0"
numpy = "^1.24.2"
gputil = "^1.4.0"
netifaces = "^0.11.0"
tensorboardx = "^2.6"
=======
seaborn = "^0.12.2"
>>>>>>> f549b629

[tool.poetry.dev-dependencies]

[build-system]
requires = ["poetry-core>=1.0.0"]
build-backend = "poetry.core.masonry.api"<|MERGE_RESOLUTION|>--- conflicted
+++ resolved
@@ -16,25 +16,7 @@
 defusedxml = "^0.7.1"
 lxml = "^4.9.1"
 wandb = "^0.13.9"
-<<<<<<< HEAD
-torchdiffeq = "^0.2.3"
-torchvision = "^0.14.1"
-tensorboard = "^2.12.0"
-diffcp = "^1.0.21"
-cvxpy = "^1.3.0"
-cvxpylayers = "^0.1.5"
 seaborn = "^0.12.2"
-mpi4py = "^3.1.4"
-gitpython = "^3.1.30"
-gym = "^0.26.2"
-matplotlib = "^3.7.0"
-numpy = "^1.24.2"
-gputil = "^1.4.0"
-netifaces = "^0.11.0"
-tensorboardx = "^2.6"
-=======
-seaborn = "^0.12.2"
->>>>>>> f549b629
 
 [tool.poetry.dev-dependencies]
 
